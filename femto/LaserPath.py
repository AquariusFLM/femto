--- conflicted
+++ resolved
@@ -152,72 +152,16 @@
 
     def fabrication_time(self):
         """
-        Computes the time needed to travel along the line. It assumes 
-        """
-        x, y, z, f = self._x, self._y, self._z, self._f
+        Computes the time needed to travel along the line.
+        """
 
         dists = np.sqrt(np.diff(x) ** 2 + np.diff(y) ** 2 + np.diff(z) ** 2)
-<<<<<<< HEAD
-        times = dists / f[1:]
-        self._wtime = (sum(times)) * self.scan
-
-    # def flip_path(self):
-    #     """
-    #     Flip the laser path along the x-, y- and z-coordinates
-    #     :return: None
-    #     """
-    #
-    #     m = np.array([1, 1, 1])
-    #     # reverse the coordinates arrays to flip
-    #     if self.flip_x:
-    #         m[0] = -1
-    #         xc = np.flip(self._x)
-    #     else:
-    #         xc = self._x
-    #     if self.flip_y:
-    #         m[1] = -1
-    #         yc = np.flip(self._y)
-    #     else:
-    #         yc = self._y
-    #     if self.flip_z:
-    #         m[2] = -1
-    #         zc = np.flip(self._z)
-    #     else:
-    #         zc = self._z
-    #
-    #     # create flip matrix (+1 -> no flip, -1 -> flip)
-    #     M = np.diag(m)
-    #
-    #     # create the displacement matrix to map the transformed min/max coordinates to the original min/max
-    #     coordinates)
-    #     C = np.array([xc, yc, zc])
-    #     d = np.array([np.max(xc) + np.min(xc),
-    #                   np.max(yc) + np.min(yc),
-    #                   np.max(zc) + np.min(zc)])
-    #     S = np.multiply((1 - m) / 2, d)
-    #
-    #     # matrix multiplication and sum element-wise
-    #     flip_x, flip_y, flip_z = map(add, M @ C, S)
-    #
-    #     # update coordinates
-    #     if self.flip_x:
-    #         self._x = np.flip(flip_x)
-    #     else:
-    #         self._x = flip_x
-    #     if self.flip_y:
-    #         self._y = np.flip(flip_y)
-    #     else:
-    #         self._y = flip_y
-    #     if self.flip_z:
-    #         self._z = np.flip(flip_z)
-    #     else:
-    #         self._z = flip_z
-=======
         linelength_shutter_on = np.sum(dists[:-1])
         linelength_shutter_off = dists[-1]
         self.wtime = (linelength_shutter_on * 1 / self.speed) * self.scan + \
                      (linelength_shutter_off * 1 / self.speed_closed) * self.scan
->>>>>>> 7ba798e3
+        times = dists / f[1:]
+        self._wtime = (sum(times)) * self.scan
 
     # Private interface
     def _unique_points(self):
